"""
Implementation of a power grid simulation and calculation module using the
power-grid-model package as the core. Additional functions are included to display the data. 
"""

import numpy as np
import pandas as pd
import power_grid_model as pgm
from power_grid_model.utils import json_deserialize, json_serialize
from power_grid_model.validation import ValidationException

# from power_grid_model.validation import *
from power_grid_model import CalculationMethod

from scipy import integrate

# ValidationError: included in package


class ProfilesDontMatchError(Exception):
    """
    Error class for class ProfilesDontMatchError
    """

    def __init__(self, mode):
        """
        Prints the exception message using the standard exception class.

        Args:
          self: passes exception
          mode: error type,
            0 if the time stamps (time index) do not match
            1 if the node ids do not match each other in the profiles
            2 if the node ids in either profiles do not match the node ids in the pgm descriptor
        """
        Exception.__init__(
            self,
            """ProfilesDontMatchError: The time stamps of the profiles do not match (if 0) or 
            the node IDs do not match eatch other in the profiles (if 1) or the the node IDs 
            in either profiles do not match the node IDs in the PGM JSON descriptor (if 2)"""
            + str(mode),
        )


class PgmProcessor:
    """
    DOCSTRING
    """

    def __init__(self, network_data, active_profile, reactive_profile):
        """
        Write the initialization code to load the 3 files in the argument directories and 
        put them into a power-grid-model model. You will need to de-serialize the .json input 
        for the input_network_data file 
        (https://power-grid-model.readthedocs.io/en/stable/examples/Serialization%20Example.html)
        Store the data in the self.[...] variables, since then the later functions 
        can access these parameters directly from the class (no need to pass args)
        """
<<<<<<< HEAD
        self.pgm_input = network_data
        
        self.active_load_profile = active_profile
        self.reactive_load_profile = reactive_profile
=======
        with open(dir_network_json) as fp:
            data = fp.read()
        dataset = json_deserialize(data)
        self.pgm_input = dataset

        # Read active and reactive load profile from parquet file
        self.active_load_profile = pd.read_parquet(dir_active_profile)
        self.reactive_load_profile = pd.read_parquet(dir_reactive_profile)
>>>>>>> 86b10890

        """
            Construct the PGM using the input data
            Raises:
            - ValidationException error if input data in invalid
        """
        # try:
        #    self.pgm = pgm.PowerGridModel(self.pgm_input)
        # except pgm.validation.assert_valid_input_data(self.pgm_input):
        #    raise ValidationException
        pgm.validation.assert_valid_input_data(self.pgm_input)

        self.pgm_model = pgm.PowerGridModel(self.pgm_input)
        
        # Initialize variables to be used later
        self.update_index_length = 0
        self.update_ids = 0
        self.update_load_profile = 0
        self.time_series_mutation = 0
        self.output_data = 0

    def create_update_model(self):
        """
        How we think this works is that from the input data (that is read in __init__), 
        you create an update profile that changes the load profiles
        for each timestamp, which allows the batch calculation to run directly.

        Alternatively, it may be also needed that for the batch, you need to "update" 
        on each timestamp. In that case, this function could be made private
        and called between each calculation of the power flow.
        Store results in a self.[...] variable
        """

        # Check if time series of both active and reactive profile match
        if not self.active_load_profile.index.equals(self.reactive_load_profile.index):
            raise ProfilesDontMatchError(0)

        # Check if node IDs match in both profiles
        if not self.active_load_profile.columns.equals(self.reactive_load_profile.columns):
            raise ProfilesDontMatchError(1)

        # Check if node IDs in both profiles match the node IDs in the PGM JSON input descriptor
        if not np.array_equal(
            pd.DataFrame(self.pgm_input["sym_load"]).loc[:, "id"].to_numpy(),
            self.active_load_profile.columns.to_numpy(),
        ):
            raise ProfilesDontMatchError(2)

        # Validated, take any
        self.update_index_length = self.active_load_profile.index.shape[0]
        self.update_ids = self.active_load_profile.columns.to_numpy()

        self.update_load_profile = pgm.initialize_array(
            "update", "sym_load", (self.update_index_length, self.update_ids.shape[0])
        )
        self.update_load_profile["id"] = self.update_ids
        self.update_load_profile["p_specified"] = self.active_load_profile
        self.update_load_profile["q_specified"] = self.reactive_load_profile
        self.update_load_profile["status"] = 1

        self.time_series_mutation = {"sym_load": self.update_load_profile}
        pgm.validation.assert_valid_batch_data(
            input_data=self.pgm_input,
            update_data=self.time_series_mutation,
            calculation_type=pgm.CalculationType.power_flow,
        )

    def run_batch_process(self):
        """
        Run the batch process on the input data according to the load update profile.
        Store results in a self.[...] variable
        """
        self.output_data = self.pgm_model.calculate_power_flow(
            update_data=self.time_series_mutation,
            calculation_method=CalculationMethod.newton_raphson,
        )

    def get_aggregate_results(self) -> list[pd.DataFrame, pd.DataFrame]:
        """
        Generate the two required output tables based on the variables created in run_batch_process
        Output is a 2-element list of data frames for the 2 required aggregated tables
        """
        # Initialize output variable
        aggregate_results = [None, None]

        # Make a list of all timestamps for later use
        list_of_timestamps = self.active_load_profile.index.strftime("%Y-%m-%d %H:%M:%S").to_list()

        # Output dataframe for the first required table
        df_min_max_nodes = pd.DataFrame()

        # Loop through all timestamps, and pick the nodes with minimum and maximum voltage
        for index, snapshot in enumerate(self.output_data["node"]):

            # Temporary dataframe which contains the timestamp snapshot data
            df = pd.DataFrame(snapshot)

            # Find the index of the row with the minimum and maximum value in the 'u_pu' column
            max_index = df["u_pu"].idxmax()
            min_index = df["u_pu"].idxmin()

            # Retrieve the row with the minimum and maximum value in the 'u_pu' column
            max_row = df.loc[max_index]
            min_row = df.loc[min_index]

            # Put the data in the correct rows, and columns
            df_min_max_nodes.loc[list_of_timestamps[index], "id_max"] = max_row["id"]
            df_min_max_nodes.loc[list_of_timestamps[index], "u_pu_max"] = max_row["u_pu"]
            df_min_max_nodes.loc[list_of_timestamps[index], "id_min"] = min_row["id"]
            df_min_max_nodes.loc[list_of_timestamps[index], "u_pu_min"] = min_row["u_pu"]

        aggregate_results[0] = df_min_max_nodes

        # Make a list with all the timestamp snapshots, to be used to find the max and min
        flattened_list = [tuple for sublist in self.output_data["line"] for tuple in sublist]
        data = [
            {"id": tpl[0], "energized": tpl[1], "loading": tpl[2], "p_from": tpl[3], "p_to": tpl[7]}
            for tpl in flattened_list
        ]

        # Output dataframe for the second required output table
        df_line_loss = pd.DataFrame()

        df = pd.DataFrame(data)

        # Number of unique lines
        num_nodes = df["id"].nunique()
        repeated_list_of_timestamps = [elem for elem in list_of_timestamps for _ in range(num_nodes)]

        # Add timestamp column to dataframe
        df["Timestamp"] = repeated_list_of_timestamps

        # Group data by each line and then loop over each dataframe 'group'
        grouped_by_line = df.groupby("id")

        for line_id, line in grouped_by_line:
            line["p_loss"] = abs(abs(line["p_from"]) - abs(line["p_to"]))

            # Calculate the area under the power loss curve
            energy_loss = integrate.trapezoid(line["p_loss"].to_list()) / 1000

            # Find the index of the row with the minimum and maximum value in the 'u_pu' column
            max_index = line["loading"].idxmax()
            min_index = line["loading"].idxmin()

            # Retrieve the row with the minimum and maximum value in the 'u_pu' column
            max_row = line.loc[max_index]
            min_row = line.loc[min_index]

            # Put the data in the correct rows, and columns
            df_line_loss.loc[line_id, "energy_loss"] = energy_loss
            df_line_loss.loc[line_id, "timestamp_max"] = max_row["Timestamp"]
            df_line_loss.loc[line_id, "max_loading"] = max_row["loading"]
            df_line_loss.loc[line_id, "timestamp_min"] = min_row["Timestamp"]
            df_line_loss.loc[line_id, "min_loading"] = min_row["loading"]

        aggregate_results[1] = df_line_loss

        return aggregate_results<|MERGE_RESOLUTION|>--- conflicted
+++ resolved
@@ -56,21 +56,10 @@
         Store the data in the self.[...] variables, since then the later functions 
         can access these parameters directly from the class (no need to pass args)
         """
-<<<<<<< HEAD
         self.pgm_input = network_data
         
         self.active_load_profile = active_profile
         self.reactive_load_profile = reactive_profile
-=======
-        with open(dir_network_json) as fp:
-            data = fp.read()
-        dataset = json_deserialize(data)
-        self.pgm_input = dataset
-
-        # Read active and reactive load profile from parquet file
-        self.active_load_profile = pd.read_parquet(dir_active_profile)
-        self.reactive_load_profile = pd.read_parquet(dir_reactive_profile)
->>>>>>> 86b10890
 
         """
             Construct the PGM using the input data
