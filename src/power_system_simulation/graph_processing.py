"""
Graph processing file, handling the low level graph calculations
for finding alternative edges and downstream vertices
We define a graph processor class with some function skeletons.
"""

from typing import List, Tuple

import networkx as nx


class IDNotFoundError(Exception):
    """
    Error class for IDNotFoundError
    """

    def __init__(self, mode):
        """
        Prints the exception message using the standard exception class.

        Args:
          self: passes exception
          mode: error type,
            0 if vertex pair does not exist in vertex_ids
            1 if source_vertex_id does not exist in vertex_ids
        """
        Exception.__init__(
            self,
            "IDNotFoundError: vertex pair does not exist in vertex_ids (if 0)"
            + "or source_vertex_id does not exist in vertex_ids (if 1): T"
            + str(mode),
        )


class InputLengthDoesNotMatchError(Exception):
    """
    Error class for InputLenghtDoesNotMatchError
    """

    def __init__(self, mode, l_primary_length, l_edge_ids):
        """
        Prints the exception message using the standard exception class.

        Args:
          self: passes exception
          mode: error type,
            0 if the length of edge_enabled is different than edge_ids
            1 if the length of edge_vertex_id_pairs is different than edge_ids
          l_primary_length: length of non-matching list,
            edge_enabled if mode is 0
            edge_vertex_id_pairs if mode is 1
          l_edge_ids: length of edge_ids list
        """
        Exception.__init__(
            self,
            "InputLengthDoesNotMatchError:"
            + "The length of edge_enabled"
            + "(if 0) or edge_vertex_id_pairs (if 1) ("
            + str(l_primary_length)
            + ") is different than edge_ids ("
            + str(l_edge_ids)
            + "): T"
            + str(mode),
        )


class IDNotUniqueError(Exception):
    """
    Error class for class IDNotUniqueError
    """

    def __init__(self, mode):
        """
        Prints the exception message using the standard exception class.

        Args:
          self: passes exception
          mode: error type,
            0 if there are non-unique vertices in the graph
            1 if there are non-unique edges in the graph
        """
        Exception.__init__(
            self,
            "IDNotUniqueError: There are non-unique vertices (if 0)"
            + "or edges (if 1) in the graph: T"
            + str(mode),
        )


class GraphNotFullyConnectedError(Exception):
    """
    Error class for GraphNotFullyConnectedError
    """

    def __init__(self):
        """
        Prints the exception message using the standard exception class.

        Args:
          self: passes exception
        """
        Exception.__init__(self, "The graph is not fully connected.")


class GraphCycleError(Exception):
    """
    Error class for GraphCycleError
    """

    def __init__(self):
        """
        Prints the exception message using the standard exception class.

        Args:
          self: passes exception
        """
        Exception.__init__(self, "The graph contains cycles.")


class EdgeAlreadyDisabledError(Exception):
    """
    Error class for EdgeAlreadyDisabledError
    """

    def __init__(self, edge_disabled_id):
        """
        Prints the exception message using the standard exception class.

        Args:
          self: passes exception
          edge_disabled_id: the id of the edge that is already disabled
        """
        Exception.__init__(self, "The edge is already disabled: " + str(edge_disabled_id))


class GraphProcessor:
    """
    General documentation of this class.
    You need to describe the purpose of this class and the functions in it.
    We are using an undirected graph in the processor.
    """

    def __init__(
        self,
        vertex_ids: List[int],
        edge_ids: List[int],
        edge_vertex_id_pairs: List[Tuple[int, int]],
        edge_enabled: List[bool],
        source_vertex_id: int,
    ) -> None:
        """
        Initialize a graph processor object with an undirected graph.
        Only the edges which are enabled are taken into account.
        Check if the input is valid and raise exceptions if not.
        The following conditions should be checked:
            (IDNotUniqueError)
            1. vertex_ids and edge_ids should be unique.
            (InputLengthDoesNotMatchError)
            2. edge_vertex_id_pairs should have the same length as edge_ids.
            (IDNotFoundError)
            3. edge_vertex_id_pairs should contain valid vertex ids.
            (InputLengthDoesNotMatchError)
            4. edge_enabled should have the same length as edge_ids.
            (IDNotFoundError)
            5. source_vertex_id should be a valid vertex id.
            (GraphNotFullyConnectedError)
            6. The graph should be fully connected.
            (GraphCycleError)
            7. The graph should not contain cycles.
        If one certain condition is not satisfied, the error
        in the parentheses should be raised.

        Args:
            vertex_ids: list of vertex ids
            edge_ids: liest of edge ids
            edge_vertex_id_pairs: list of tuples of two integer
                Each tuple is a vertex id pair of the edge.
            edge_enabled: list of bools indicating of an edge is enabled or not
            source_vertex_id: vertex id of the source in the graph
        """
        # Check: vertex_ids - is unique?
        if not len(vertex_ids) == len(set(vertex_ids)):
            raise IDNotUniqueError(0)

        # Check: edge_ids - is unique?
        if not len(edge_ids) == len(set(edge_ids)):
            raise IDNotUniqueError(1)

        # Check: edge_enabled and edge_ids - are same length?
        if not len(edge_enabled) == len(edge_ids):
            raise InputLengthDoesNotMatchError(0, len(edge_enabled), len(edge_ids))

        # Check: edge_vertex_id_pairs and edge_ids - are same length?
        if not len(edge_vertex_id_pairs) == len(edge_ids):
            raise InputLengthDoesNotMatchError(1, len(edge_vertex_id_pairs), len(edge_ids))

        # Check: edge_vertex_id_pairs - are vertex ids valid?
        for x in edge_vertex_id_pairs:
            if (x[0] not in vertex_ids) or (x[1] not in vertex_ids):
                raise IDNotFoundError(0)

        # Check: source_vertex_id - is source vortex id valid?
        if source_vertex_id not in vertex_ids:
            raise IDNotFoundError(1)

        # Basic checks completed, graph can now be constructed.
        self.graph_enabled_edges = nx.Graph()
        self.graph_enabled_edges_ids = []
        self.graph_enabled_edges.add_nodes_from(vertex_ids)
        edge_vertex_id_pairs_enabled = []

        # Find the list of enabled edges
        for x in range(0, len(edge_vertex_id_pairs)):
            if edge_enabled[x]:
                self.graph_enabled_edges_ids.append(edge_ids[x])
                edge_vertex_id_pairs_enabled.append(edge_vertex_id_pairs[x])

        self.graph_enabled_edges.add_edges_from(edge_vertex_id_pairs_enabled)
        self.graph_all_edges = nx.Graph()
        self.graph_all_edges.add_nodes_from(vertex_ids)
        self.graph_all_edges.add_edges_from(edge_vertex_id_pairs)

        # Check: graph - is fully connected?
        if not nx.is_connected(self.graph_all_edges):
            raise GraphNotFullyConnectedError()

        # Check: graph - has no cycles?
        try:
            nx.find_cycle(self.graph_enabled_edges)
        except nx.NetworkXNoCycle:
            pass
        else:
            raise GraphCycleError()

        self.vertex_ids = vertex_ids
        self.edge_ids = edge_ids
        self.edge_vertex_id_pairs = edge_vertex_id_pairs
        self.edge_enabled = edge_enabled
        self.source_vertex_id = source_vertex_id

    def find_downstream_vertices(self, edge_id: int) -> List[int]:
        output = []

        # Check if disabled_edge_id exists
        if edge_id not in self.edge_ids:
            raise IDNotFoundError(1)

        # Calculate the index of the input edge
        input_index_edge = self.edge_ids.index(edge_id)

        # If the input edge is already disabled, return empty set
        if self.edge_enabled[input_index_edge] is False:
            return output

        # Step 1: Remove the input edge from the id_pairs list
        # Step 2: Calculate the islands
        # Step 3: Check which remaining islands contain the source vertex, the other one
        # IS the output

        # List for storing all enabled edges, to use for finding out if the graph is fully connected
        edge_vertex_id_pairs_enabled_before = []
        edge_ids_enabled_before = []

        # For loop for finding all enabled edges
        for edge_to_check in self.edge_vertex_id_pairs:
            edge_to_check_index = self.edge_vertex_id_pairs.index(edge_to_check)

            if self.edge_enabled[edge_to_check_index] == True:
                edge_ids_enabled_before.append(self.edge_ids[edge_to_check_index])
                edge_vertex_id_pairs_enabled_before.append(edge_to_check)

        # Step 1 is calculated here
        # For loop for finding all enabled edges without the input edge
        edge_vertex_id_pairs_enabled_after = []
        edge_ids_enabled_after = []  # The list with the input edge removed
        for edge_index in range(len(edge_ids_enabled_before)):
            if edge_ids_enabled_before[edge_index] != edge_id:
                edge_ids_enabled_after.append(edge_ids_enabled_before[edge_index])
                edge_vertex_id_pairs_enabled_after.append(
                    edge_vertex_id_pairs_enabled_before[edge_index]
                )
<<<<<<< HEAD
        # Step 3: Calculate the new islands
=======

        # Step 2: Calculate the new islands
>>>>>>> b4da5f79
        ## Island calculation after
        graph = nx.Graph()
        graph.add_nodes_from(self.vertex_ids)
        graph.add_edges_from(edge_vertex_id_pairs_enabled_after)

        list_of_islands_after = []

        for i, c in enumerate(nx.connected_components(graph)):
            list_of_islands_after.append(list(c))

        output_list = []
<<<<<<< HEAD
        # Step 4: Remove the islands that were already there in Step 1
        # Step 5: Check which remaining islands contain the source vertex, the other one
=======

        # Step 3: Check which remaining islands contain the source vertex, the other one
>>>>>>> b4da5f79
        # IS the output
        # We loop through all the islands, if an island contains the source vertex it is removed,
        # and if the island already existed initially it is also removed.
        # What you are left with is a list of the downstream vertices
        for id_list in list_of_islands_after:
            contains_source = False
            # if id_list in list_of_islands_before:
            #     continue
            for j in id_list:
                if j is self.source_vertex_id:
                    contains_source = True
            if not contains_source:
                output_list.append(id_list)

        try:
            output = output_list[0]
        except:
            output = []
        return output

    def find_alternative_edges(self, disabled_edge_id: int) -> List[int]:
        """
        Given an enabled edge, do the following analysis:
            If the edge is going to be disabled,
                which (currently disabled) edge can be enabled to ensure
                that the graph is again fully connected and acyclic?
            Return a list of all alternative edges.
        If the disabled_edge_id is not a valid edge id, it should raise IDNotFoundError.
        If the disabled_edge_id is already disabled, it should raise EdgeAlreadyDisabledError.
        If there are no alternative to make the graph fully connected again,
        it should return empty list.

        For example, given the following graph:
        vertex_0 (source) --edge_1(enabled)-- vertex_2 --edge_9(enabled)-- vertex_10
                 |                               |
                 |                           edge_7(disabled)
                 |                               |
                 -----------edge_3(enabled)-- vertex_4
                 |                               |
                 |                           edge_8(disabled)
                 |                               |
                 -----------edge_5(enabled)-- vertex_6

        Call find_alternative_edges with disabled_edge_id=1 will return [7]
        Call find_alternative_edges with disabled_edge_id=3 will return [7, 8]
        Call find_alternative_edges with disabled_edge_id=5 will return [8]
        Call find_alternative_edges with disabled_edge_id=9 will return []

        Args:
            disabled_edge_id: edge id (which is currently enabled) to be disabled

        Returns:
            A list of alternative edge ids.
        """
        # Ouput variable list
        output = []

        # Check if disabled_edge_id exists
        if disabled_edge_id not in self.edge_ids:
            raise IDNotFoundError(0)

        # Check if the edge is already disabled with and index
        edge_index = self.edge_ids.index(disabled_edge_id)

        # Check if disabled_edge_id is already disabled
        if not self.edge_enabled[edge_index]:
            raise EdgeAlreadyDisabledError(1)

        # Loop through all disabled edges
        # Enable that edge temporarily and check if it is again fully connected
        # Check if it is still non-circular
        # If all of this passed, the edge is an alternative edge

        # Loop through ALL edges (both enabled and disabled)
        for edge in self.edge_ids:
            current_edge_index = self.edge_ids.index(edge)
            # Check if the edge is disabled, if so, continue
            if self.edge_enabled[current_edge_index] == False:
                # Variable for temporary Edge disabling and then enable the edge
                # in question (for the example above: edge ID 7 or 8)
                temp_edge_enabled = self.edge_enabled.copy()
                temp_edge_enabled[current_edge_index] = True

                # List for storing all enabled edges,
                # to use for finding out if the graph is fully connected
                edge_vertex_id_pairs_enabled = []

                # For loop for finding all enabled edges
                for edge_to_check in self.edge_vertex_id_pairs:
                    edge_to_check_index = self.edge_vertex_id_pairs.index(edge_to_check)

                    # Leave out the input edge, since that one will be disabled
                    if temp_edge_enabled[edge_to_check_index] and edge_to_check_index != edge_index:
                        edge_vertex_id_pairs_enabled.append(edge_to_check)

                # Check for fully connected-ness
                networkx_graph = nx.Graph()
                networkx_graph.add_nodes_from(self.vertex_ids)
                networkx_graph.add_edges_from(edge_vertex_id_pairs_enabled)
                if nx.is_connected(networkx_graph):
                    try:
                        nx.find_cycle(networkx_graph)
                    except nx.NetworkXNoCycle:
                        output.append(edge)

        return output<|MERGE_RESOLUTION|>--- conflicted
+++ resolved
@@ -279,12 +279,8 @@
                 edge_vertex_id_pairs_enabled_after.append(
                     edge_vertex_id_pairs_enabled_before[edge_index]
                 )
-<<<<<<< HEAD
-        # Step 3: Calculate the new islands
-=======
 
         # Step 2: Calculate the new islands
->>>>>>> b4da5f79
         ## Island calculation after
         graph = nx.Graph()
         graph.add_nodes_from(self.vertex_ids)
@@ -296,13 +292,8 @@
             list_of_islands_after.append(list(c))
 
         output_list = []
-<<<<<<< HEAD
-        # Step 4: Remove the islands that were already there in Step 1
-        # Step 5: Check which remaining islands contain the source vertex, the other one
-=======
 
         # Step 3: Check which remaining islands contain the source vertex, the other one
->>>>>>> b4da5f79
         # IS the output
         # We loop through all the islands, if an island contains the source vertex it is removed,
         # and if the island already existed initially it is also removed.
