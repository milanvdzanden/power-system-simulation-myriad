--- conflicted
+++ resolved
@@ -4,14 +4,9 @@
 We define a graph processor class with some function skeletons.
 """
 from typing import List, Tuple
-<<<<<<< HEAD
-=======
-import networkx as nx
->>>>>>> 64fb9346
 
 class IDNotFoundError(Exception):
     pass
-
 
 class InputLengthDoesNotMatchError(Exception):
     pass
