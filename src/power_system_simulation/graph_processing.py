--- conflicted
+++ resolved
@@ -214,11 +214,7 @@
             if edge_enabled[x]:
                 self.graph_enabled_edges_ids.append(edge_ids[x])
                 edge_vertex_id_pairs_enabled.append(edge_vertex_id_pairs[x])
-<<<<<<< HEAD
-        
-=======
-
->>>>>>> 86b10890
+
         self.graph_enabled_edges.add_edges_from(edge_vertex_id_pairs_enabled)
         self.graph_all_edges = nx.Graph()
         self.graph_all_edges.add_nodes_from(vertex_ids)
